--- conflicted
+++ resolved
@@ -906,27 +906,6 @@
             continue
 
         except KeyboardInterrupt:
-<<<<<<< HEAD
-            print2("notice", "Stopping RTMP process.")
-            stop_stream(executor, restart=False)
-            mail_daemon.stop()
-            total_time = int_to_total_time(
-                (
-                    datetime.datetime.now(datetime.timezone.utc)
-                    - stats.program_start_time
-                ).total_seconds()
-            )
-            write_play_history(f"Stream ended after {total_time}.")
-            print2(
-                "verbose",
-                f"{stats.videos_since_restart} videos played since last restart.",
-            )
-            print2("notice", f"Mr. OTCS ran for {total_time}.")
-            print2("notice", "Exiting.")
-            if os.name == "posix":
-                os.system("stty sane")
-            exit(130)
-=======
             try:
                 if config.STREAM_MANUAL_RESTART_DELAY > 0:
                     print2("notice", f"Restarting stream. Press Ctrl-C again within {config.STREAM_MANUAL_RESTART_DELAY} second(s) to exit.")
@@ -974,7 +953,6 @@
                 if os.name == "posix":
                     os.system("stty sane")
                 exit(130)
->>>>>>> 903d4270
 
         except Exception as e:
             stop_stream(executor, restart=False)
