#!/usr/bin/env python3

#######################################################################
# Mr. OTCS
#
# https://github.com/TheOpponent/mr-otcs
# https://twitter.com/TheOpponent

import datetime
import shlex
import subprocess
import time
from concurrent.futures import TimeoutError

import psutil
from pebble import ProcessExpired, ProcessPool

import config
import playlist
from headers import *


class BackgroundProcessError(Exception):
    """Raised when the background process closes prematurely for any reason.
    This exception is meant to be caught and used to restart the process."""
    pass


def rtmp_task(process=None) -> subprocess.Popen:
    """Task for starting the RTMP broadcasting process."""

    command = shlex.split(f"{config.RTMP_STREAMER_PATH} {config.RTMP_ARGUMENTS}")

    # Check if RTMP ffmpeg is already running and terminate any processes
    # that match the command line.
    for proc in psutil.process_iter(['cmdline']):
        if proc.info['cmdline'] != command:
            continue
        else:
            proc.terminate()
            if config.VERBOSE:
                print(f"{info} Old RTMP process terminated.")

    try:
        process = subprocess.Popen(command)
    except subprocess.CalledProcessError as e:
        print(f"{error} RTMP process terminated at {datetime.datetime.now()}, exit code {e.returncode}.")
        return e.returncode

    if config.VERBOSE:
        print(f"{info} RTMP process started at {datetime.datetime.now()}.")

    return process


def encoder_task(file: str,rtmp_task: subprocess.Popen,skip_time=0):
    """Task for encoding a video file from a playlist.
    Monitors the RTMP process id. If it is not running, or if the encoder
    process exits with a non-zero code, returns False. Otherwise, returns
    True.

    This task also handles uploading the schedule file via SFTP."""

    command = shlex.split(f"{config.MEDIA_PLAYER_PATH} {config.MEDIA_PLAYER_ARGUMENTS.format(file=file,skip_time=skip_time)}")

    # Check if encoding ffmpeg is already running and terminate any processes
    # that match the command line.
    for proc in psutil.process_iter(['cmdline']):
        if proc.info['cmdline'] != command:
            continue
        else:
            proc.terminate()
            if config.VERBOSE:
                print(f"{info} Old encoder process terminated.")

    try:
        process = subprocess.Popen(command)
    except subprocess.CalledProcessError as e:
        print(f"{error} Encoder process terminated at {datetime.datetime.now()}, exit code {e.returncode}.")
        return e.returncode

    # Upload schedule file to SFTP server after starting encoding.
    if config.SCHEDULE_PATH is not None and config.REMOTE_ADDRESS is not None:
        if config.VERBOSE:
            print(f"{info} Uploading {config.SCHEDULE_PATH} to SFTP server {config.REMOTE_ADDRESS}.")
        sftp_future = playlist.upload_sftp()

        try:
            err = sftp_future.exception(timeout=10)
            if err is None:
                if config.VERBOSE:
                    print(f"{info} SFTP upload successful.")
            else:
                raise err
        except TimeoutError:
            print(f"{warn} SFTP upload timed out.")
        except Exception as e:
            print(e)
            print(f"{warn} SFTP upload failed.")

    # Poll both encoder and RTMP processes.
    # Return True if the encode finished successfully and RTMP process is still running.
    while process.poll() is None and rtmp_task.poll() is None:
        time.sleep(1)

    if rtmp_task.poll() is not None:
        process.terminate()
        raise BackgroundProcessError(f"{error} RTMP process terminated unexpectedly at {datetime.datetime.now()}, exit code {rtmp_task.poll()}. Restarting stream.")
    else:
        return process.poll()


def write_play_history(video_file, play_index, video_time):
    """Write history of played video files and timestamps,
    limited to PLAY_HISTORY_LENGTH."""

    try:
        with open(config.PLAY_HISTORY_FILE,"r") as play_history:
            play_history_buffer = play_history.readlines()
    except FileNotFoundError:
        with open(config.PLAY_HISTORY_FILE,"w+") as play_history:
            play_history_buffer = []
            play_history.close()
    finally:
        try:
            with open(config.PLAY_HISTORY_FILE,"w+") as play_history:
                play_history_buffer.append(f"{video_time} - {play_index}. {video_file}\n")
                play_history.writelines(play_history_buffer[-config.PLAY_HISTORY_LENGTH:])
        except Exception as e:
            print(e)
            print(f"{error} Unable to write play history file to {config.PLAY_HISTORY_FILE}.")


def restart_stream(executor,rtmp_process):
    rtmp_process.terminate()
    executor.stop()
    executor.join()


def int_to_time(seconds):
    """Returns a time string containing hours, minutes, and seconds
    from an amount of seconds."""

    hr, min = divmod(seconds,3600)
    min, sec = divmod(min,60)

    return f"{hr}:{min:02d}:{sec:02d}"


def main():

    video_file: playlist.PlaylistEntry

    print(f"{info} Mr. OTCS version {config.SCRIPT_VERSION}")
    print(f"{info} https://github.com/TheOpponent/mr-otcs")

    if config.STREAM_URL == "":
        print(f"{error} STREAM_URL in {config.config_file} is blank. Enter a valid stream location and run main.py again.")
        exit(1)

    restarted = False
    media_playlist = playlist.create_playlist()
    total_elapsed_time = 0

    # Start RTMP broadcast task, to be stopped when total_elapsed_time
    # will exceed STREAM_TIME_BEFORE_RESTART.
    rtmp_process = rtmp_task()

    # Keep list of extra entries that get passed over, and pass it to
    # write_schedule().
    extra_entries = []

    stats = playlist.StreamStats()

    while True:
        try:
            executor = ProcessPool()

            # Set initial exit_time. exit_time is set to elapsed time since
            # playback began and compared to start time stored in video_time in
            # next loop.
            exit_time = datetime.datetime.now()

            stats.videos_since_restart = 0

            # If config.STREAM_RESTART_BEFORE_VIDEO is defined, add its
            # length to total_elapsed_time before it plays.
            if config.STREAM_RESTART_BEFORE_VIDEO is not None:
                total_elapsed_time += playlist.get_length(config.STREAM_RESTART_BEFORE_VIDEO)
                print(f"{info} {config.STREAM_RESTART_BEFORE_VIDEO} to play before stream restarts: {total_elapsed_time} seconds.\n{info} {config.STREAM_TIME_BEFORE_RESTART - total_elapsed_time} seconds left before restart.")

            if restarted:
                print(f"{info} Stream restarted at {datetime.datetime.now()}.")
                if config.STREAM_RESTART_AFTER_VIDEO is not None:
                    encoder = encoder_task(config.STREAM_RESTART_AFTER_VIDEO,rtmp_process)
                    if encoder == 0:
                        total_elapsed_time += playlist.get_length(config.STREAM_RESTART_AFTER_VIDEO) + config.VIDEO_PADDING

                restarted = False

            # Keep playlist index and elapsed time of current video and store
            # in file play_index.txt. Create it if it does not exist.
            play_index_contents = []

            try:
                with open(config.PLAY_INDEX_FILE,"r") as index_file:
                    play_index_contents = index_file.readlines()

            except FileNotFoundError:
                with open(config.PLAY_INDEX_FILE,"w+") as index_file:
                    index_file.write("0\n0")
                    play_index = 0
                    stats.elapsed_time = 0

            # Reset index to 0 if it overruns the playlist.
            try:
                play_index = int(play_index_contents[0])
                media_playlist[play_index]
            except IndexError:
                play_index = 0

            try:
                stats.elapsed_time = int(play_index_contents[1])
            except IndexError:
                stats.elapsed_time = 0

            # Get next item in media_playlist that is a PlaylistEntry of type "normal".
            while True:
                if play_index >= len(media_playlist):
                    play_index = 0

                if media_playlist[play_index][1].type == "normal":
                    break

                if media_playlist[play_index][1].type == "blank":
                    if config.VERBOSE:
                        print(f"{info} {media_playlist[play_index][0]}. Non-video file entry. Skipping.")
                    play_index += 1
                    continue

                elif media_playlist[play_index][1].type == "extra":
                    if config.VERBOSE:
                        print(f"{info} {media_playlist[play_index][0]}. Extra: {media_playlist[play_index][1].info}")
                    extra_entries.append(media_playlist[play_index][1])
                    play_index += 1
                    continue

                # Execute directives for PlaylistEntry type "command".
                elif media_playlist[play_index][1].type == "command":
                    if media_playlist[play_index][1].info == "RESTART":
                        if total_elapsed_time > config.STREAM_RESTART_MINIMUM_TIME:
                            restarted = True

                            print(f"{play} {media_playlist[play_index][0]}. Executing RESTART command.")

                            if config.STREAM_RESTART_BEFORE_VIDEO is not None:
                                encoder_task(config.STREAM_RESTART_BEFORE_VIDEO,rtmp_process)

                            restart_stream(executor,rtmp_process)
                            total_elapsed_time = 0

                            if config.VERBOSE:
                                print(f"{info} Waiting {config.STREAM_RESTART_WAIT} seconds to restart.")
                            time.sleep(config.STREAM_RESTART_WAIT)
                            play_index += 1
                            rtmp_process = rtmp_task()
                            break

                        else:
                            print(f"{info} {media_playlist[play_index][0]}. RESTART command found, but not executing as less than {config.STREAM_RESTART_MINIMUM_TIME} minutes have passed.")

                        play_index += 1
                        continue

                else:
                    break

            # If stream was just restarted due to %RESTART directive, restart loop.
            if restarted:
                continue

            # Play video file entry. Ensure at least one video will always play each loop 
            # regardless of stream time limits.
            if play_index >= len(media_playlist):
                play_index = 0
            if media_playlist[play_index][1].type == "normal":
                video_file = media_playlist[play_index][1]
                video_time = datetime.datetime.now()
                result = playlist.check_file(video_file.path)

                if result:
                    next_video_length = playlist.get_length(video_file.path)
<<<<<<< HEAD
                    print(stats.videos_since_restart)
                    if (config.STREAM_TIME_BEFORE_RESTART == 0 or stats.videos_since_restart == 0) or (total_elapsed_time + next_video_length < config.STREAM_TIME_BEFORE_RESTART):
=======
                    if config.STREAM_TIME_BEFORE_RESTART == 0 or (stats.videos_since_restart > 0 and total_elapsed_time + next_video_length < config.STREAM_TIME_BEFORE_RESTART):
>>>>>>> aefd18a9
                        print(f"{play} {media_playlist[play_index][0]}. {video_file.path} - Length: {int_to_time(next_video_length)}.")

                        # If the second line of play_index.txt is greater than
                        # REWIND_LENGTH, pass it to media player arguments.
                        if stats.elapsed_time < config.REWIND_LENGTH or stats.elapsed_time >= next_video_length:
                            stats.elapsed_time = 0
                        else:
                            # If video took less than REWIND_LENGTH to play
                            # (e.g. repeatedly failing to start or first loop
                            # of script), do not rewind.
                            if (exit_time - video_time).seconds > config.REWIND_LENGTH:
                                stats.elapsed_time -= config.REWIND_LENGTH

                        if stats.elapsed_time > 0:
                            print(f"{info} Starting from {int_to_time(stats.elapsed_time)}.")
                        if config.VERBOSE and config.STREAM_TIME_BEFORE_RESTART > 0:
                            print(f"{info} {int_to_time(config.STREAM_TIME_BEFORE_RESTART - total_elapsed_time - next_video_length - stats.elapsed_time + config.VIDEO_PADDING)} left before restart.")
                        if config.PLAY_HISTORY_FILE is not None:
                            if config.VERBOSE:
                                print(f"{info} Writing play history file to {config.PLAY_HISTORY_FILE}.")
                            write_play_history(video_file.name,media_playlist[play_index][0],video_time)

                        # Write schedule only once per video file.
                        if config.SCHEDULE_PATH is not None:
                            if config.VERBOSE:
                                print(f"{info} Writing schedule file to {config.SCHEDULE_PATH}.")
                            schedule_future = executor.schedule(playlist.write_schedule,[media_playlist,play_index,stats,stats.elapsed_time,config.STREAM_TIME_BEFORE_RESTART - total_elapsed_time,extra_entries])

                        # Always start video no earlier than stats.elapsed_time, which is read from
                        # play_index.txt file at the start of the loop.
                        # playlist.elapsed_time is incremented in playlist.write_index as a global.
                        # If playlist.elapsed_time is less than config.REWIND_LENGTH, assume the
                        # encoder failed and restart from stats.elapsed_time again.
                        while True:
                            if config.VERBOSE:
                                print(f"{info} Encoding started on {video_time}.")
                            if stats.elapsed_time < config.REWIND_LENGTH:
                                stats.elapsed_time = 0
                            write_index_future = executor.schedule(playlist.write_index,[play_index,stats])
                            encoder_result = encoder_task(video_file.path,rtmp_process,stats.elapsed_time)

                            if encoder_result == 0:
                                if config.VERBOSE:
                                    print(f"{info} Video encoded successfully.")
                                # Increment play_index and add video length to
                                # total_elapsed_time upon successful playback.
                                write_index_future.cancel()
                                exit_time = datetime.datetime.now()
                                total_elapsed_time += next_video_length
                                stats.elapsed_time = 0
                                stats.videos_since_restart += 1
                                extra_entries = []
                                if config.VERBOSE:
                                    print(f"{info} Elapsed stream time: {total_elapsed_time} seconds.")
                                if play_index < len(media_playlist):
                                    play_index += 1
                                    if config.VERBOSE:
                                        print(f"{info} Incrementing play index: {play_index}")
                                else:
                                    # Reset index at end of playlist.
                                    play_index = 0

                                with open(config.PLAY_INDEX_FILE,"w") as index_file:
                                    index_file.write(str(play_index) + "\n0")

                                break

                            # Retry if encoder process fails.
                            else:
                                if stats.elapsed_time < config.REWIND_LENGTH:
                                    stats.elapsed_time = 0
                                restart_time = stats.elapsed_time

                                print(f"{info} Encoding failed. Retrying from {int_to_time(restart_time)}.")

                    else:
                        print(f"{info} STREAM_TIME_BEFORE_RESTART limit reached.")
                        restarted = True
                        if config.STREAM_RESTART_BEFORE_VIDEO is not None:
                            print(f"{play} STREAM_RESTART_BEFORE_VIDEO: {config.STREAM_RESTART_BEFORE_VIDEO}")
                            encoder = encoder_task(config.STREAM_RESTART_BEFORE_VIDEO,rtmp_process)

                        restart_stream(executor,rtmp_process)
                        extra_entries = []
                        print(f"{info} Waiting {config.STREAM_RESTART_WAIT} seconds to restart stream.")
                        total_elapsed_time = 0
                        time.sleep(config.STREAM_RESTART_WAIT)
                        rtmp_process = rtmp_task()
                        continue

            else:
                print(f"{warn} {media_playlist[play_index][0]}. Unrecognized entry type.")
                play_index += 1

        except (ProcessExpired, BackgroundProcessError) as e:
            # If the RTMP process is terminated for any reason,
            # stop the encoder process immediately and rewind.
            print(e)
            restart_stream(executor,rtmp_process)
            rtmp_process = rtmp_task()
            continue

        except KeyboardInterrupt:
            print(f"{info} Stopping RTMP process.")
            rtmp_process.terminate()
            executor.stop()
            executor.join()
            print(f"{info} Exiting.")
            exit(0)

        except Exception as e:
            print(e)
            rtmp_process.terminate()
            executor.stop()
            executor.join()
            print(f"{error} Fatal error encountered on {datetime.datetime.now()}. Terminating stream.")
            raise e


if __name__ == "__main__":
    main()<|MERGE_RESOLUTION|>--- conflicted
+++ resolved
@@ -290,12 +290,7 @@
 
                 if result:
                     next_video_length = playlist.get_length(video_file.path)
-<<<<<<< HEAD
-                    print(stats.videos_since_restart)
                     if (config.STREAM_TIME_BEFORE_RESTART == 0 or stats.videos_since_restart == 0) or (total_elapsed_time + next_video_length < config.STREAM_TIME_BEFORE_RESTART):
-=======
-                    if config.STREAM_TIME_BEFORE_RESTART == 0 or (stats.videos_since_restart > 0 and total_elapsed_time + next_video_length < config.STREAM_TIME_BEFORE_RESTART):
->>>>>>> aefd18a9
                         print(f"{play} {media_playlist[play_index][0]}. {video_file.path} - Length: {int_to_time(next_video_length)}.")
 
                         # If the second line of play_index.txt is greater than
